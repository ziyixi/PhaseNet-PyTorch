import logging
import warnings

import hydra
from pytorch_lightning import Trainer, seed_everything
<<<<<<< HEAD
from pytorch_lightning.callbacks import (EarlyStopping, LearningRateMonitor,
                                         ModelCheckpoint, ModelSummary)
=======
from pytorch_lightning.callbacks import LearningRateMonitor, ModelSummary
>>>>>>> 1ab81d2c

from phasenet.conf import Config
from phasenet.core.lighting_model import PhaseNetModel
from phasenet.data.lighting_data import WaveFormDataModule
from phasenet.model.unet import UNet
from phasenet.utils.helper import get_git_revision_short_hash

logger = logging.getLogger('lightning')

# * ignores
warnings.filterwarnings(
    "ignore", ".*Consider increasing the value of the `num_workers` argument*")
warnings.filterwarnings(
    "ignore", ".*Failure to do this will result in PyTorch skipping the first value*")
warnings.filterwarnings(
    "ignore", ".*During `trainer.test()`, it is recommended to use `Trainer(devices=1)`*")


@hydra.main(config_path="phasenet/conf", config_name="config", version_base="1.2")
def train_app(cfg: Config) -> None:
    train_conf = cfg.train
    # * current version
    logger.info(f"current hash tag: {get_git_revision_short_hash()}")

    # * seed
    if train_conf.use_random_seed:
        seed_everything(train_conf.random_seed)

    # * prepare light data and model
    if cfg.model.nn_model == "unet":
        light_model = PhaseNetModel(UNet, cfg)
    else:
        raise Exception(f"model {cfg.model.nn_model} is not supported.")
    light_data = WaveFormDataModule(cfg.data)
    light_data.prepare_data()

    # * callbacks
    callbacks = []
    callbacks.append(LearningRateMonitor(
        logging_interval='epoch'))
    callbacks.append(ModelSummary(max_depth=2))
<<<<<<< HEAD
    callbacks.append(ModelCheckpoint(
        save_top_k=3, monitor="loss_val", mode="min", filename="{epoch:02d}-{loss_val:.2f}"))
    callbacks.append(EarlyStopping(monitor="loss_val",
                     patience=10, verbose=False, mode="min"))
=======
>>>>>>> 1ab81d2c

    # * prepare trainner
    precision = 32
    if train_conf.use_amp:
        if train_conf.use_a100:
            precision = "bf16"
        else:
            precision = 16

    trainer = Trainer(
        callbacks=callbacks,
        accelerator=train_conf.accelerator,
        deterministic=train_conf.use_random_seed,
        devices=(
            train_conf.distributed_devices if train_conf.accelerator == "gpu" else None),
        precision=precision,
        max_epochs=train_conf.epochs,
        strategy=(train_conf.strategy if train_conf.accelerator ==
                  "gpu" else None),
        limit_train_batches=(
            train_conf.limit_train_batches if train_conf.limit_train_batches else None),
        limit_val_batches=(
            train_conf.limit_val_batches if train_conf.limit_val_batches else None),
        limit_test_batches=(
            train_conf.limit_test_batches if train_conf.limit_test_batches else None),
        log_every_n_steps=train_conf.log_every_n_steps,
        sync_batchnorm=train_conf.sync_batchnorm,
        num_sanity_val_steps=0,  # no need to do this check outside development
    )

    # * train and val
    light_data.setup(stage="fit")
    trainer.fit(light_model, light_data)
    # * test

    light_data.setup(stage="test")
    trainer.test(datamodule=light_data, ckpt_path='best')


if __name__ == "__main__":
    train_app()<|MERGE_RESOLUTION|>--- conflicted
+++ resolved
@@ -3,12 +3,9 @@
 
 import hydra
 from pytorch_lightning import Trainer, seed_everything
-<<<<<<< HEAD
+
 from pytorch_lightning.callbacks import (EarlyStopping, LearningRateMonitor,
                                          ModelCheckpoint, ModelSummary)
-=======
-from pytorch_lightning.callbacks import LearningRateMonitor, ModelSummary
->>>>>>> 1ab81d2c
 
 from phasenet.conf import Config
 from phasenet.core.lighting_model import PhaseNetModel
@@ -50,13 +47,10 @@
     callbacks.append(LearningRateMonitor(
         logging_interval='epoch'))
     callbacks.append(ModelSummary(max_depth=2))
-<<<<<<< HEAD
     callbacks.append(ModelCheckpoint(
         save_top_k=3, monitor="loss_val", mode="min", filename="{epoch:02d}-{loss_val:.2f}"))
     callbacks.append(EarlyStopping(monitor="loss_val",
                      patience=10, verbose=False, mode="min"))
-=======
->>>>>>> 1ab81d2c
 
     # * prepare trainner
     precision = 32
