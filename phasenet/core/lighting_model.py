from collections import OrderedDict
from os.path import join
from typing import Dict, List, Tuple

import matplotlib.pyplot as plt
import pytorch_lightning as pl
import torch
import torch.nn as nn
import wandb
from pytorch_lightning.utilities import rank_zero_only

from phasenet.conf import Config
from phasenet.core.loss import focal_loss
from phasenet.data.sgram import GenSgram
from phasenet.model.unet import UNet
<<<<<<< HEAD
from phasenet.utils.continious import (convert_batch_to_continious,
                                       convert_continious_to_batch)
from phasenet.utils.helper import Normalize
=======
>>>>>>> d54025aa
from phasenet.utils.metrics import F1, Precision, Recall
from phasenet.utils.peaks import extract_peaks
from phasenet.utils.visualize import VisualizeInfo


class PhaseNetModel(pl.LightningModule):
    def __init__(self, model: nn.Module, conf: Config) -> None:
        """The pl model for PhaseNet-TF

        Args:
            model (nn.Module): the ML model class, either UNet or constructed from create_smp_model
            conf (Config): the OmegaConf config from Hydra
        """
        super().__init__()
        # * load confs
        self.conf = conf
        self.spec_conf = conf.spectrogram
        self.model_conf = conf.model
        self.train_conf = conf.train
        self.visualize_conf = conf.visualize
        self.inference_conf = conf.inference

        # * define the model
        self.sgram_trans = GenSgram(self.spec_conf)
        self.model = None
        if model == UNet:
            self.model = UNet(
                features=self.model_conf.unet_init_features,
                in_cha=self.model_conf.in_channels,
                out_cha=self.model_conf.out_channels,
                first_layer_repeating_cnn=self.model_conf.unet_first_layer_repeating_cnn,
                n_freq=self.model_conf.n_freq,
                ksize_down=self.model_conf.unet_encoder_conv_kernel_size,
                ksize_up=self.model_conf.unet_decoder_conv_kernel_size,
                encoder_decoder_depth=self.model_conf.unet_encoder_decoder_depth,
                calculate_skip_for_encoder=self.model_conf.train_with_spectrogram
            )
        else:
            self.model = model()

        # * figure logger
        self.show_figs = VisualizeInfo(
            phases=conf.data.phases,
            sampling_rate=conf.spectrogram.sampling_rate,
            x_range=[0, conf.data.win_length],
            freq_range=[conf.spectrogram.freqmin, conf.spectrogram.freqmax],
            global_max=False,
            sgram_threshold=conf.visualize.sgram_threshold,
            plot_waveform_based_on=conf.visualize.plot_waveform_based_on
        )
        self.figs_train_store = []
        self.figs_val_store = []
        self.figs_test_store = []

        # * metrics
        metrics_dict = OrderedDict()
        for stage in ["metrics_val", "metrics_test"]:
            metrics_dict[stage] = OrderedDict()
            for iphase, phase in enumerate(conf.data.phases):
                metrics_dict[stage][phase] = OrderedDict()

                metrics_dict[stage][phase]["precision"] = Precision(iphase, int(
                    conf.postprocess.metrics_dt_threshold*conf.spectrogram.sampling_rate), conf.data.width)
                metrics_dict[stage][phase]["recall"] = Recall(iphase, int(
                    conf.postprocess.metrics_dt_threshold*conf.spectrogram.sampling_rate), conf.data.width)
                metrics_dict[stage][phase]["f1"] = F1(iphase, int(
                    conf.postprocess.metrics_dt_threshold*conf.spectrogram.sampling_rate), conf.data.width)

                metrics_dict[stage][phase] = nn.ModuleDict(
                    metrics_dict[stage][phase])
            metrics_dict[stage] = nn.ModuleDict(metrics_dict[stage])
        self.metrics = nn.ModuleDict(metrics_dict)

    def training_step(self, batch: Dict, batch_idx: int) -> torch.Tensor:
        loss, sgram, predict, _ = self._shared_eval_step(
            batch)
        # * logging
        # refer to https://github.com/PyTorchLightning/pytorch-lightning/issues/10349
        log_content = {"loss_train": loss}
        self.log_dict(log_content,
                      on_step=False, on_epoch=True, batch_size=len(batch["data"]), sync_dist=True, prog_bar=True)

        peaks = extract_peaks(nn.functional.softmax(predict, dim=1), self.conf.data.phases, self.conf.postprocess.sensitive_heights,
                              self.conf.postprocess.sensitive_distances, self.conf.spectrogram.sampling_rate)
        self._log_figs(batch, batch_idx, sgram, predict,
                       peaks, "train")
        # * return misfit
        return loss

    def validation_step(self, batch: Dict, batch_idx: int) -> torch.Tensor:
        loss, sgram, predict, _ = self._shared_eval_step(batch)
        log_content = {"loss_val": loss}
        for phase in self.metrics["metrics_val"]:
            for key in self.metrics["metrics_val"][phase]:
                peaks = extract_peaks(nn.functional.softmax(predict, dim=1), self.conf.data.phases, self.conf.postprocess.sensitive_heights,
                                      self.conf.postprocess.sensitive_distances, self.conf.spectrogram.sampling_rate)
                predict_arrivals = peaks["arrivals"]
                self.metrics["metrics_val"][phase][key](
                    predict_arrivals, batch["arrivals"])
                log_content[f"Metrics/val/{phase}/{key}"] = self.metrics["metrics_val"][phase][key]
        self.log_dict(log_content, on_step=False,
                      on_epoch=True, batch_size=len(batch['data']), sync_dist=True, prog_bar=True)
        self._log_figs(batch, batch_idx, sgram,
                       predict, peaks, "val")
        return loss

    def test_step(self, batch: Dict, batch_idx: int) -> torch.Tensor:
        loss, sgram, predict, segout = self._shared_eval_step(batch)
        # * note we are logging loss but not self.test_loss, and manually compute/reset test metrics to add hyper parameters
        log_content = {"loss_test": loss}
        for phase in self.metrics["metrics_test"]:
            for key in self.metrics["metrics_test"][phase]:
                peaks = extract_peaks(nn.functional.softmax(predict, dim=1), self.conf.data.phases, self.conf.postprocess.sensitive_heights,
                                      self.conf.postprocess.sensitive_distances, self.conf.spectrogram.sampling_rate)
                predict_arrivals = peaks["arrivals"]
                # use .update to avoid automatically call compute
                # also note log Metrics with on_epoch will use Metrics' reduction, which is what we desire (not planning to mean all precision)
                self.metrics["metrics_test"][phase][key].update(
                    predict_arrivals, batch["arrivals"])
                log_content[f"Metrics/test/{phase}/{key}"] = self.metrics["metrics_test"][phase][key]
        self.log_dict(log_content, on_step=False,
                      on_epoch=True, batch_size=len(batch['data']), sync_dist=True)
        self._log_figs(batch, batch_idx, sgram, predict,
                       peaks, "test")
        if self.conf.postprocess.save_test_step_to_disk:
            tosave = {
                "data": batch["data"],
                "arrivals": batch["arrivals"],
                "label": batch["label"],
                "key": batch["key"],
                "sgram": sgram,
                "loss": loss,
                "predict": predict,
                "predict_arrivals": predict_arrivals,
            }
            if segout != None:
                tosave["segout"] = segout
            self.save_test_steps(f"{batch_idx}.pt", tosave)

        return loss

    def test_epoch_end(self, outputs: List[torch.Tensor]):
        metrics = {}
        for phase in self.metrics["metrics_test"]:
            for key in self.metrics["metrics_test"][phase]:
                metrics[f"Metrics/{phase}/{key}"] = self.metrics["metrics_test"][phase][key].compute()
                self.metrics["metrics_test"][phase][key].reset()
        # actually not needed as only one epoch is presented
        self.log_hparms(metrics)

    def _shared_eval_step(self, batch: Dict) -> Tuple[torch.Tensor, torch.Tensor, torch.Tensor, torch.Tensor]:
        """the shared loss calculation func for train/val/test

        Args:
            batch (Dict): the input batch dict

        Returns:
            Tuple[torch.Tensor, torch.Tensor, torch.Tensor, torch.Tensor]: the output tensors
        """
        wave, label = batch["data"], batch["label"]
        sgram = self.sgram_trans(wave)
        if self.model_conf.train_with_spectrogram:
            output = self.model(sgram)
        else:
            wave_with_freq_dimension = wave[..., None, :]
            output = self.model(wave_with_freq_dimension)
        predict = output['predict']
        if self.train_conf.loss_func == "kl_div":
            loss = nn.functional.kl_div(
                nn.functional.log_softmax(predict, dim=1), torch.clamp(label, min=1e-8), reduction='batchmean',
            )
        elif self.train_conf.loss_func == "focal":
            loss = focal_loss(
                nn.functional.softmax(predict, dim=1), label,
            )
        # sgram should only be for logging
        if self.spec_conf.power == None:
            # convert to power
            real = sgram[:, :3, :, :]
            imag = sgram[:, 3:, :, :]
            sgram = real**2+imag**2

        segout = output["segout"] if ("segout" in output) else None
        return loss, sgram, predict, segout

    def configure_optimizers(self):
        optimizer = torch.optim.AdamW(
            self.parameters(), lr=self.train_conf.learning_rate, weight_decay=self.train_conf.weight_decay, amsgrad=False
        )
        lr_scheduler = torch.optim.lr_scheduler.MultiStepLR(
            optimizer, milestones=self.train_conf.step_lr_milestones, gamma=self.train_conf.step_lr_gamma
        )
        return {
            "optimizer": optimizer,
            "lr_scheduler": {
                "scheduler": lr_scheduler,
                "interval": "epoch"
            }
        }

    def predict_step(self, batch: Dict, batch_idx: int) -> Dict:
        wave_continious = batch["data"]

        wave = convert_continious_to_batch(
            wave_continious, self.inference_conf.width, self.inference_conf.sliding_step)
        sgram = self.sgram_trans(wave)
        output = self.model(sgram)
        predict = nn.functional.softmax(output["predict"], dim=1)
        predict_continious = convert_batch_to_continious(
            predict, self.inference_conf.width, self.inference_conf.sliding_step)

        peaks = extract_peaks(predict_continious, self.conf.data.phases, self.conf.postprocess.sensitive_heights,
                              self.conf.postprocess.sensitive_distances, self.conf.spectrogram.sampling_rate)
        return {
            "predict": predict_continious,
            "arrivals": peaks["arrivals"],
            "amps": peaks["amps"]
        }

    # * ============== helpers ============== * #
    @property
    def _num_training_steps(self) -> int:
        """Total training steps inferred from datamodule and devices.

        Returns:
            int: the total training steps
        """
        # from https://github.com/PyTorchLightning/pytorch-lightning/issues/5449
        if self.trainer.max_steps != -1:
            return self.trainer.max_steps

        limit_batches = self.trainer.limit_train_batches
        batches = len(
            self.trainer._data_connector._train_dataloader_source.dataloader())
        batches = min(batches, limit_batches) if isinstance(
            limit_batches, int) else int(limit_batches * batches)

        effective_accum = self.trainer.accumulate_grad_batches * self.trainer.num_devices
        return (batches // effective_accum) * self.trainer.max_epochs

    def log_hparms(self, metrics: Dict[str, torch.Tensor]):
        """Log metrics and model configurations

        Args:
            metrics (Dict[str, torch.Tensor]): the additional metrics to save, which are calculated at the final test step
        """
        hparam = {
            "data/stack_ratio": self.conf.data.stack_ratio,
            "data/noise_replace_ratio": self.conf.data.noise_replace_ratio,
            "spectrogram/n_fft": self.conf.spectrogram.n_fft,
            "spectrogram/max_clamp": self.conf.spectrogram.max_clamp,
            "train/learning_rate": self.conf.train.learning_rate,
            "train/weight_decay": self.conf.train.weight_decay,
        }

        if self.model_conf.nn_model == "unet":
            hparam.update(
                {
                    "model/unet_init_features": self.conf.model.unet_init_features,
                    "model/unet_first_layer_repeating_cnn": self.conf.model.unet_first_layer_repeating_cnn,
                    "model/unet_encoder_conv_kernel_size": torch.tensor(self.conf.model.unet_encoder_conv_kernel_size),
                    "model/unet_decoder_conv_kernel_size": torch.tensor(self.conf.model.unet_decoder_conv_kernel_size),
                    "model/unet_encoder_decoder_depth": self.conf.model.unet_encoder_decoder_depth
                }
            )
        elif self.model_conf.nn_model == "deeplabv3+":
            hparam.update(
                {
                    "model/deeplab_encoder_name": self.conf.model.deeplab_encoder_name,
                    "model/deeplab_encoder_depth": self.conf.model.deeplab_encoder_depth,
                    "model/deeplab_encoder_output_stride": self.conf.model.deeplab_encoder_output_stride,
                    "model/deeplab_decoder_channels": self.conf.model.deeplab_decoder_channels,
                    "model/deeplab_decoder_atrous_rates": torch.tensor(self.conf.model.deeplab_decoder_atrous_rates),
                    "model/deplab_upsampling": self.conf.model.deplab_upsampling
                }
            )

        if self.global_rank == 0:
            self.logger.experiment.config.update(hparam)
            self.logger.experiment.config.update(metrics)

    def save_test_steps(self, file_name: str, to_save: Dict[str, torch.Tensor]) -> None:
        """Dump the test step temporary result to disk

        Args:
            file_name (str): the output file name
            to_save (Dict[str, torch.Tensor]): the dict to save
        """
        # save tensors to disk for further analysis
        file_path = join(self.conf.postprocess.test_step_save_path, file_name)
        # update to_save to cpu array
        to_save_cpu = {}
        for key in to_save:
            if isinstance(to_save[key], torch.Tensor):
                to_save_cpu[key] = to_save[key].detach().to(
                    dtype=torch.float32).cpu()
            else:
                to_save_cpu[key] = to_save[key]
        torch.save(to_save_cpu, file_path)

    # * ============== figure plotting ============== * #
    @rank_zero_only
    def _log_figs(self, batch: Dict, batch_idx: int, sgram: torch.Tensor, predict: torch.Tensor, peaks: Dict[str, List[List[List]]], stage: str) -> None:
        """Log figs to the logger

        Args:
            batch (Dict): the current batch
            batch_idx (int): the current batch index
            sgram (torch.Tensor): the sgram of the current batch
            predict (torch.Tensor): the prediction result from the model
            peaks (Dict[str, List[List[List]]]): the peaks extracted from the peak extracter
            stage (str): current stage, either train/val/test
        """
        if_log = {
            "train": self.visualize_conf.log_train,
            "val": self.visualize_conf.log_val,
            "test": self.visualize_conf.log_test
        }
        figs_store = {
            "train": self.figs_train_store,
            "val": self.figs_val_store,
            "test": self.figs_test_store
        }
        if not if_log[stage]:
            return
        if ((self.current_epoch == self.trainer.max_epochs-1) or (self.visualize_conf.log_epoch and (self.current_epoch+1) % self.visualize_conf.log_epoch == 0)) or stage == "test":
            batch_size = len(sgram)
            finished_examples = batch_size*batch_idx
            if finished_examples < self.visualize_conf.example_num:
                if finished_examples+batch_size < self.visualize_conf.example_num:
                    example_this_batch = batch_size
                    last_step = False
                else:
                    example_this_batch = self.visualize_conf.example_num-finished_examples
                    last_step = True

                figs = self.show_figs(
                    batch, sgram, nn.functional.softmax(predict, dim=1), peaks, example_this_batch)
                figs_store[stage].extend(figs)
                if last_step:
                    # save figures in dir when asked in the test stage
                    if self.visualize_conf.log_test_seprate_folder and stage == "test":
                        for idx, each_fig in enumerate(self.figs_test_store):
                            each_fig.savefig(
                                join(self.visualize_conf.log_test_seprate_folder_path, f"{idx+1}.pdf"))
                    self.logger.experiment.log({
                        f"figs_{stage}": [wandb.Image(item) for item in figs_store[stage]]
                    })
                    for each in figs_store[stage]:
                        plt.close(each)
                    figs_store[stage].clear()<|MERGE_RESOLUTION|>--- conflicted
+++ resolved
@@ -13,12 +13,8 @@
 from phasenet.core.loss import focal_loss
 from phasenet.data.sgram import GenSgram
 from phasenet.model.unet import UNet
-<<<<<<< HEAD
 from phasenet.utils.continious import (convert_batch_to_continious,
                                        convert_continious_to_batch)
-from phasenet.utils.helper import Normalize
-=======
->>>>>>> d54025aa
 from phasenet.utils.metrics import F1, Precision, Recall
 from phasenet.utils.peaks import extract_peaks
 from phasenet.utils.visualize import VisualizeInfo
